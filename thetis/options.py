"""
Thetis options for the 2D and 3D model

All options are type-checked and they are stored in traitlets Configurable
objects.
"""
from .configuration import *
from firedrake import Constant
from .sediment_model import SedimentModel


class TimeStepperOptions(FrozenHasTraits):
    """Base class for all time stepper options"""
    name = 'Time stepper'


class ExplicitTimestepperOptions(TimeStepperOptions):
    """Options for explicit time integrator"""
    use_automatic_timestep = Bool(True, help='Set time step automatically based on local CFL conditions.').tag(config=True)


class SemiImplicitTimestepperOptions2d(TimeStepperOptions):
    """Options for 2d explicit time integrator"""
    solver_parameters = PETScSolverParameters({
        'ksp_type': 'gmres',
        'pc_type': 'fieldsplit',
        'pc_fieldsplit_type': 'multiplicative',
    }).tag(config=True)
    solver_parameters_tracer = PETScSolverParameters({
        'ksp_type': 'gmres',
        'pc_type': 'sor',
    }).tag(config=True)
    solver_parameters_sediment = PETScSolverParameters({
        'ksp_type': 'gmres',
        'pc_type': 'sor',
    }).tag(config=True)
    use_semi_implicit_linearization = Bool(
        False, help="Use linearized semi-implicit time integration").tag(config=True)
    solver_parameters_exner = PETScSolverParameters({
        'ksp_type': 'gmres',
        'pc_type': 'sor',
    }).tag(config=True)
<<<<<<< HEAD
    # added for nh extensions, TODO find a clearer way
    solver_parameters_momentum = PETScSolverParameters({
        'snes_type': 'ksponly',
        'ksp_type': 'preonly',
        'pc_type': 'bjacobi',
        'sub_ksp_type': 'preonly',
        'sub_pc_type': 'ilu',
    }).tag(config=True)
=======
>>>>>>> 3654bdab


class SteadyStateTimestepperOptions2d(TimeStepperOptions):
    """Options for 2d steady state solver"""
    solver_parameters = PETScSolverParameters({
        'ksp_type': 'preonly',
        'pc_type': 'lu',
        'mat_type': 'aij'
    }).tag(config=True)


class CrankNicolsonTimestepperOptions2d(SemiImplicitTimestepperOptions2d):
    """Options for 2d Crank-Nicolson time integrator"""
    implicitness_theta = BoundedFloat(
        default_value=0.5, bounds=[0.5, 1.0],
        help='implicitness parameter theta. Value 0.5 implies Crank-Nicolson scheme, 1.0 implies fully implicit formulation.').tag(config=True)


class PressureProjectionTimestepperOptions2d(TimeStepperOptions):
    """Options for 2d pressure-projection time integrator"""
    solver_parameters_pressure = PETScSolverParameters({
        'ksp_type': 'preonly',  # we solve the full schur complement exactly, so no need for outer krylov
        'mat_type': 'matfree',
        'pc_type': 'fieldsplit',
        'pc_fieldsplit_type': 'schur',
        'pc_fieldsplit_schur_fact_type': 'full',
        # velocity mass block:
        'fieldsplit_U_2d': {
            'ksp_type': 'gmres',
            'pc_type': 'python',
            'pc_python_type': 'firedrake.AssembledPC',
            'assembled_ksp_type': 'preonly',
            'assembled_pc_type': 'bjacobi',
            'assembled_sub_pc_type': 'ilu',
        },
        # schur system: explicitly assemble the schur system
        # this only works with pressureprojectionicard if the velocity block is just the mass matrix
        # and if the velocity is DG so that this mass matrix can be inverted explicitly
        'fieldsplit_H_2d': {
            'ksp_type': 'preonly',
            'pc_type': 'python',
            'pc_python_type': 'thetis.AssembledSchurPC',
            'schur_ksp_type': 'gmres',
            'schur_ksp_max_it': 100,
            'schur_ksp_converged_reason': False,
            'schur_pc_type': 'gamg',
        },
    }).tag(config=True)
    solver_parameters_momentum = PETScSolverParameters({
        'ksp_type': 'gmres',
        'ksp_converged_reason': False,
        'pc_type': 'bjacobi',
        'sub_ksp_type': 'preonly',
        'sub_pc_type': 'sor',
    }).tag(config=True)
    implicitness_theta = BoundedFloat(
        default_value=0.5, bounds=[0.5, 1.0],
        help='implicitness parameter theta. Value 0.5 implies Crank-Nicolson scheme, 1.0 implies fully implicit formulation.').tag(config=True)
    use_semi_implicit_linearization = Bool(
        True, help="Use linearized semi-implicit time integration").tag(config=True)
    picard_iterations = PositiveInteger(
        default_value=2,
        help='number of Picard iterations to converge the nonlinearity in the equations.')


class ExplicitTimestepperOptions2d(ExplicitTimestepperOptions):
    """Options for 2d explicit time integrator"""
    solver_parameters = PETScSolverParameters({
        'snes_type': 'ksponly',
        'ksp_type': 'cg',
        'pc_type': 'bjacobi',
        'sub_ksp_type': 'preonly',
        'sub_pc_type': 'ilu',
        'mat_type': 'aij',
    }).tag(config=True)
    solver_parameters_tracer = PETScSolverParameters({
        'ksp_type': 'gmres',
        'pc_type': 'sor',
    }).tag(config=True)


class ExplicitTimestepperOptions3d(ExplicitTimestepperOptions):
    """Base class for all 3d time stepper options"""
    solver_parameters_2d_swe = PETScSolverParameters({
        'ksp_type': 'gmres',
        'pc_type': 'fieldsplit',
        'pc_fieldsplit_type': 'multiplicative',
    }).tag(config=True)
    solver_parameters_momentum_explicit = PETScSolverParameters({
        'snes_type': 'ksponly',
        'ksp_type': 'cg',
        'pc_type': 'bjacobi',
        'sub_ksp_type': 'preonly',
        'sub_pc_type': 'ilu',
    }).tag(config=True)
    solver_parameters_momentum_implicit = PETScSolverParameters({
        'snes_type': 'ksponly',
        'ksp_type': 'preonly',
        'pc_type': 'bjacobi',
        'sub_ksp_type': 'preonly',
        'sub_pc_type': 'ilu',
    }).tag(config=True)
    solver_parameters_tracer_explicit = PETScSolverParameters({
        'snes_type': 'ksponly',
        'ksp_type': 'cg',
        'pc_type': 'bjacobi',
        'sub_ksp_type': 'preonly',
        'sub_pc_type': 'ilu',
    }).tag(config=True)
    solver_parameters_tracer_implicit = PETScSolverParameters({
        'snes_type': 'ksponly',
        'ksp_type': 'preonly',
        'pc_type': 'bjacobi',
        'sub_ksp_type': 'preonly',
        'sub_pc_type': 'ilu',
    }).tag(config=True)
    # added for nh extensions, TODO find a clearer way
    solver_parameters_granular_explicit = PETScSolverParameters({
        'snes_type': 'ksponly',
        'ksp_type': 'cg',
        'pc_type': 'bjacobi',
        'sub_ksp_type': 'preonly',
        'sub_pc_type': 'ilu',
        'mat_type': 'aij',
    }).tag(config=True)


class SemiImplicitTimestepperOptions3d(ExplicitTimestepperOptions3d):
    """Class for all 3d time steppers that have a configurable semi-implicit 2D solver"""
    implicitness_theta_2d = BoundedFloat(
        default_value=0.5, bounds=[0.5, 1.0],
        help='implicitness parameter theta for 2D solver. Value 1.0 implies fully implicit formulation.').tag(config=True)


class TurbulenceModelOptions(FrozenHasTraits):
    """Abstract base class for all turbulence model options"""
    name = 'Turbulence closure model'


class PacanowskiPhilanderModelOptions(TurbulenceModelOptions):
    """Options for Pacanowski-Philander turbulence model"""
    name = 'Pacanowski-Philander turbulence closure model'
    max_viscosity = PositiveFloat(5e-2, help=r"float: Constant maximum viscosity :math:`\nu_{max}`").tag(config=True)
    alpha = PositiveFloat(10.0, help="float: Richardson number multiplier").tag(config=True)
    exponent = PositiveFloat(2.0, help=r"float: Exponent of viscosity numerator :math:`n`").tag(config=True)


class GLSModelOptions(TurbulenceModelOptions):
    """Options for Generic Length Scale turbulence model"""
    name = 'Generic Length Scale turbulence closure model'
    closure_name = Enum(
        ['k-epsilon', 'k-omega', 'Generic Length Scale'],
        default_value='k-epsilon',
        help='Name of two-equation closure').tag(config=True)
    stability_function_name = Enum(
        ['Canuto A', 'Canuto B', 'Kantha-Clayson', 'Cheng'],
        default_value='Canuto A',
        help='Name of stability function family').tag(config=True)
    p = Float(3.0,
              help='float: parameter p for the definition of psi').tag(config=True)
    m = Float(1.5,
              help='float: parameter m for the definition of psi').tag(config=True)
    n = Float(-1.0,
              help='float: parameter n for the definition of psi').tag(config=True)
    schmidt_nb_tke = PositiveFloat(1.0,
                                   help='float: turbulent kinetic energy Schmidt number').tag(config=True)
    schmidt_nb_psi = PositiveFloat(1.3,
                                   help='float: psi Schmidt number').tag(config=True)
    cmu0 = PositiveFloat(0.5477,
                         help='float: cmu0 parameter').tag(config=True)
    compute_cmu0 = Bool(
        True, help="""bool: compute cmu0 from stability function parameters

        If :attr:`compute_cmu0` is True, this value will be overriden""").tag(config=True)
    c1 = Float(1.44, help='float: c1 parameter for Psi equations').tag(config=True)
    c2 = Float(1.92, help='float: c2 parameter for Psi equations').tag(config=True)
    c3_minus = Float(
        -0.52, help="""float: c3 parameter for Psi equations, stable stratification

        If :attr:`compute_c3_minus` is True this value will be overriden""").tag(config=True)
    c3_plus = Float(1.0,
                    help='float: c3 parameter for Psi equations, unstable stratification').tag(config=True)
    compute_c3_minus = Bool(True,
                            help='bool: compute :attr:`c3_minus` from :attr:`ri_st`').tag(config=True)
    f_wall = Float(1.0, help='float: wall function parameter').tag(config=True)
    ri_st = Float(0.25, help='steady state gradient Richardson number').tag(config=True)
    # FIXME should default to physical_constants['von_karman'] ??
    # FIXME remove the dualism of von Karman constant
    kappa = Float(
        0.4, help="""float: von Karman constant

        If :attr:`compute_kappa` is True this value will be overriden""").tag(config=True)
    compute_kappa = Bool(False,
                         help='bool: compute von Karman constant from :attr:`schmidt_nb_psi`').tag(config=True)
    compute_schmidt_nb_psi = Bool(True,
                                  help='bool: compute psi Schmidt number').tag(config=True)
    k_min = PositiveFloat(1.0e-6,
                          help='float: minimum value for turbulent kinetic energy').tag(config=True)
    psi_min = PositiveFloat(1.0e-14, help='float: minimum value for psi').tag(config=True)
    eps_min = PositiveFloat(1.0e-14, help='float: minimum value for epsilon').tag(config=True)
    len_min = PositiveFloat(1.0e-12,
                            help='float: minimum value for turbulent length scale').tag(config=True)
    compute_galperin_clim = Bool(True,
                                 help='bool: compute c_lim length scale limiting factor').tag(config=True)
    compute_len_min = Bool(False,
                           help='bool: compute min_len from k_min and psi_min').tag(config=True)
    compute_psi_min = Bool(False,
                           help='bool: compute psi_len from k_min and eps_min').tag(config=True)
    visc_min = PositiveFloat(1.0e-8,
                             help='float: minimum value for eddy viscosity').tag(config=True)
    diff_min = PositiveFloat(1.0e-8,
                             help='float: minimum value for eddy diffusivity').tag(config=True)
    galperin_clim = PositiveFloat(0.30,
                                  help='float: Galperin length scale limitation parameter').tag(config=True)

    limit_len = Bool(False, help='bool: apply Galperin length scale limit').tag(config=True)
    limit_psi = Bool(True,
                     help='bool: apply Galperin length scale limit on psi').tag(config=True)
    limit_eps = Bool(False,
                     help='bool: apply Galperin length scale limit on epsilon').tag(config=True)
    limit_len_min = Bool(True,
                         help='bool: limit minimum turbulent length scale to len_min').tag(config=True)

    def apply_defaults(self, closure_name):
        """
        Applies default parameters for given closure name

        :arg closure_name: name of the turbulence closure model
        :type closure_name: string

        Sets default values for parameters p, m, n, schmidt_nb_tke,
        schmidt_nb_psi, c1, c2, c3_plus, c3_minus,
        f_wall, k_min, psi_min
        """

        kepsilon = {'p': 3,
                    'm': 1.5,
                    'n': -1.0,
                    'cmu0': 0.5477,
                    'schmidt_nb_tke': 1.0,
                    'schmidt_nb_psi': 1.3,
                    'c1': 1.44,
                    'c2': 1.92,
                    'c3_plus': 1.0,
                    'c3_minus': -0.52,
                    'f_wall': 1.0,
                    'k_min': 1.0e-6,
                    'eps_min': 1.0e-14,
                    'psi_min': 1.0e-14,
                    'closure_name': 'k-epsilon',
                    }
        # k-epsilon defaults, from tables 1 and 2 in [3]
        komega = {'p': -1.0,
                  'm': 0.5,
                  'n': -1.0,
                  'cmu0': 0.5477,
                  'schmidt_nb_tke': 2.0,
                  'schmidt_nb_psi': 2.0,
                  'c1': 0.555,
                  'c2': 0.833,
                  'c3_plus': 1.0,
                  'c3_minus': -0.52,
                  'f_wall': 1.0,
                  'k_min': 7.6e-6,
                  'eps_min': 1.0e-14,
                  'psi_min': 1.0e-14,
                  'closure_name': 'k-omega',
                  }
        # k-omega defaults, from tables 1 and 2 in [3]
        gen = {'p': 2.0,
               'm': 1.0,
               'n': -0.67,
               'cmu0': 0.5477,
               'schmidt_nb_tke': 0.8,
               'schmidt_nb_psi': 1.07,
               'c1': 1.0,
               'c2': 1.22,
               'c3_plus': 1.0,
               'c3_minus': 0.05,
               'f_wall': 1.0,
               'k_min': 1.0e-6,
               'eps_min': 1.0e-14,
               'psi_min': 1.0e-14,
               'closure_name': 'Generic Length Scale',
               }
        # GLS model A defaults, from tables 1 and 2 in [3]

        if closure_name == 'k-epsilon':
            self.update(kepsilon)
        elif closure_name == 'k-omega':
            self.update(komega)
        elif closure_name == 'Generic Length Scale':
            self.update(gen)
        else:
            raise ValueError('Unknown closure name "{:}"'.format(closure_name))


class EquationOfStateOptions(FrozenHasTraits):
    """Base class of equation of state options"""
    name = 'Equation of State'


class LinearEquationOfStateOptions(EquationOfStateOptions):
    """Linear equation of state options"""
    # TODO more human readable parameter names
    # TODO document the actual equation somewhere
    name = 'Linear Equation of State'
    rho_ref = NonNegativeFloat(1000.0, help='Reference water density').tag(config=True)
    s_ref = NonNegativeFloat(35.0, help='Reference water salinity').tag(config=True)
    th_ref = Float(15.0, help='Reference water temperature').tag(config=True)
    alpha = Float(0.2, help='Thermal expansion coefficient of ocean water').tag(config=True)
    beta = Float(0.77, help='Saline contraction coefficient of ocean water').tag(config=True)


class TidalTurbineOptions(FrozenHasTraits):
    """Tidal turbine parameters"""
    thrust_coefficient = PositiveFloat(
        0.8, help='Thrust coefficient C_T').tag(config=True)
    diameter = PositiveFloat(
        18., help='Turbine diameter').tag(config=True)


class TidalTurbineFarmOptions(FrozenHasTraits, TraitType):
    """Tidal turbine farm options"""
    name = 'Farm options'
    turbine_options = TidalTurbineOptions()
    turbine_density = FiredrakeScalarExpression(
        Constant(0.0), help='Density of turbines within the farm')
    break_even_wattage = NonNegativeFloat(
        0.0, help='Average power production per turbine required to break even')


class CommonModelOptions(FrozenConfigurable):
    """Options that are common for both 2d and 3d models"""
    name = 'Model options'
    polynomial_degree = NonNegativeInteger(1, help='Polynomial degree of elements').tag(config=True)
    element_family = Enum(
        ['dg-dg', 'rt-dg', 'dg-cg'],
        default_value='dg-dg',
        help="""Finite element family

        2D solver supports 'dg-dg', 'rt-dg', or 'dg-cg' velocity-pressure pairs.
        3D solver supports 'dg-dg', or 'rt-dg' velocity-pressure pairs.""").tag(config=True)

    use_nonlinear_equations = Bool(True, help='Use nonlinear shallow water equations').tag(config=True)
    use_grad_div_viscosity_term = Bool(
        False,
        help=r"""Include :math:`\nabla (\nu_h \nabla \cdot \bar{\textbf{u}})` term in the depth-averaged viscosity

        See :class:`.shallowwater_eq.HorizontalViscosityTerm` for details.""").tag(config=True)
    use_grad_depth_viscosity_term = Bool(
        True,
        help=r"""Include :math:`\nabla H` term in the depth-averaged viscosity

        See :class:`.shallowwater_eq.HorizontalViscosityTerm` for details.""").tag(config=True)

    use_lax_friedrichs_velocity = Bool(
        True, help="use Lax Friedrichs stabilisation in horizontal momentum advection.").tag(config=True)
    lax_friedrichs_velocity_scaling_factor = FiredrakeConstantTraitlet(
        Constant(1.0), help="Scaling factor for Lax Friedrichs stabilisation term in horizontal momentum advection.").tag(config=True)
    use_lax_friedrichs_tracer = Bool(
        False, help="Use Lax Friedrichs stabilisation in tracer advection.").tag(config=True)
    lax_friedrichs_tracer_scaling_factor = FiredrakeConstantTraitlet(
        Constant(1.0), help="Scaling factor for tracer Lax Friedrichs stability term.").tag(config=True)
    use_limiter_for_tracers = Bool(
        True, help="Apply P1DG limiter for tracer fields").tag(config=True)

    check_volume_conservation_2d = Bool(
        False, help="""
        Compute volume of the 2D mode at every export

        2D volume is defined as the integral of the water elevation field.
        Prints deviation from the initial volume to stdout.
        """).tag(config=True)
    log_output = Bool(
        True, help="Redirect all output to log file in output directory").tag(config=True)
    timestep = PositiveFloat(
        10.0, help="Time step").tag(config=True)
    cfl_2d = PositiveFloat(
        1.0, help="Factor to scale the 2d time step OBSOLETE").tag(config=True)  # TODO OBSOLETE
    cfl_3d = PositiveFloat(
        1.0, help="Factor to scale the 2d time step OBSOLETE").tag(config=True)  # TODO OBSOLETE
    simulation_export_time = PositiveFloat(
        100.0, help="""
        Export interval in seconds

        All fields in fields_to_export list will be stored to disk and
        diagnostics will be computed
        """).tag(config=True)
    simulation_end_time = PositiveFloat(
        1000.0, help="Simulation duration in seconds").tag(config=True)
    horizontal_velocity_scale = FiredrakeConstantTraitlet(
        Constant(0.1), help="""
        Maximum horizontal velocity magnitude

        Used to compute max stable advection time step.
        """).tag(config=True)
    horizontal_viscosity_scale = FiredrakeConstantTraitlet(
        Constant(1.0), help="""
        Maximum horizontal viscosity

        Used to compute max stable diffusion time step.
        """).tag(config=True)
    output_directory = Unicode(
        'outputs', help="Directory where model output files are stored").tag(config=True)
    no_exports = Bool(
        False, help="""
        Do not store any outputs to disk

        Disables VTK and HDF5 field outputs. and HDF5 diagnostic outputs.
        Used in CI test suite.
        """).tag(config=True)
    export_diagnostics = Bool(
        True, help="Store diagnostic variables to disk in HDF5 format").tag(config=True)
    fields_to_export = List(
        trait=Unicode(),
        default_value=['elev_2d', 'uv_2d', 'uv_3d', 'w_3d'],
        help="Fields to export in VTK format").tag(config=True)
    fields_to_export_hdf5 = List(
        trait=Unicode(),
        default_value=[],
        help="Fields to export in HDF5 format").tag(config=True)
    verbose = Integer(0, help="Verbosity level").tag(config=True)
    linear_drag_coefficient = FiredrakeScalarExpression(
        None, allow_none=True, help=r"""
        2D linear drag parameter :math:`L`

        Bottom stress is :math:`\tau_b/\rho_0 = -L \mathbf{u} H`
        """).tag(config=True)
    quadratic_drag_coefficient = FiredrakeScalarExpression(
        None, allow_none=True, help=r"""
        Dimensionless 2D quadratic drag parameter :math:`C_D`

        Bottom stress is :math:`\tau_b/\rho_0 = -C_D |\mathbf{u}|\mathbf{u}`
        """).tag(config=True)
    manning_drag_coefficient = FiredrakeScalarExpression(
        None, allow_none=True, help=r"""
        Manning-Strickler 2D quadratic drag parameter :math:`\mu`

        Bottom stress is :math:`\tau_b/\rho_0 = -g \mu^2 |\mathbf{u}|\mathbf{u}/H^{1/3}`
        """).tag(config=True)
    nikuradse_bed_roughness = FiredrakeScalarExpression(
        None, allow_none=True, help=r"""
        Nikuradse bed roughness length used to construct the 2D quadratic drag parameter :math:`C_D`.

        In sediment transport this term is usually three times the average sediment diameter size.
        """).tag(config=True)
    norm_smoother = FiredrakeConstantTraitlet(
        Constant(0.0), help=r"""
        Coefficient used to avoid non-differentiable functions in the continuous formulation of the velocity norm in
        the quadratic bottom drag term in the momentum equation. This replaces the velocity norm in the quadratic
        bottom drag term with :math:`\|u\| \approx \sqrt{\|u\|^2 + \alpha^2}`
        """).tag(config=True)
    horizontal_viscosity = FiredrakeScalarExpression(
        None, allow_none=True, help="Horizontal viscosity").tag(config=True)
    coriolis_frequency = FiredrakeScalarExpression(
        None, allow_none=True, help="2D Coriolis parameter").tag(config=True)
    wind_stress = FiredrakeVectorExpression(
        None, allow_none=True, help="Stress at free surface (2D vector function)").tag(config=True)
    atmospheric_pressure = FiredrakeScalarExpression(
        None, allow_none=True, help="Atmospheric pressure at free surface, in pascals").tag(config=True)
    momentum_source_2d = FiredrakeVectorExpression(
        None, allow_none=True, help="Source term for 2D momentum equation").tag(config=True)
    volume_source_2d = FiredrakeScalarExpression(
        None, allow_none=True, help="Source term for 2D continuity equation").tag(config=True)
    tracer_source_2d = FiredrakeScalarExpression(
        None, allow_none=True, help="Source term for 2D tracer equation").tag(config=True)
    horizontal_diffusivity = FiredrakeCoefficient(
        None, allow_none=True, help="Horizontal diffusivity for tracers and sediment").tag(config=True)
    use_automatic_sipg_parameter = Bool(False, help=r"""
        Toggle automatic computation of the SIPG penalty parameter used in viscosity and
        diffusivity terms.

        By default, this parameter is set to

        ..math::
            \alpha = 5p(p+1),

        where :math:`p` is the polynomial degree of the velocity space.

        For anisotropic meshes, it is advisable to use the automatic SIPG parameter,
        rather than the default.
        """).tag(config=True)
    sipg_parameter = FiredrakeScalarExpression(
        Constant(10.0), help="Penalty parameter used for horizontal viscosity terms.").tag(config=True)
    sipg_parameter_tracer = FiredrakeScalarExpression(
        Constant(10.0), help="Penalty parameter used for horizontal diffusivity terms.").tag(config=True)

    # Below is for non-hydrostatic (nh) extensions
    # TODO move to a specific nh Options class
    use_pressure_correction = Bool(False, help="Use pressure correction method").tag(config=True)
    solve_separate_elevation_gradient = Bool(True, help="Solve elevation gradient term separately").tag(config=True)
    update_free_surface = Bool(True, help="Update free surface equation at each time step").tag(config=True)
    # wetting and drying
    use_wetting_and_drying = Bool(False, help="Use wetting and drying").tag(config=True)
    wetting_and_drying_alpha = FiredrakeConstantTraitlet(Constant(0.5), help="Wetting and drying parameter").tag(config=True)
    thin_film = Bool(False, help="Use thin-film wetting and drying scheme").tag(config=True)
    depth_wd_interface = NonNegativeFloat(1e-6, help="Wetting and drying parameter in porous medium method").tag(config=True)
    wetting_and_drying_threshold = NonNegativeFloat(1e-6, help="Wetting and drying threshold in runge-kutta scheme").tag(config=True)
    n_layers = NonNegativeInteger(1, help="Number of vertical layers").tag(config=True)
    alpha_nh = List(default_value=[], help="Used in multi-layer solver to control the thickness of layer").tag(config=True)
    beta_nh = FiredrakeConstantTraitlet(Constant(1.0), help="Set non-hydrostatic pressure at bottom").tag(config=True)
    set_vertical_2d = Bool(False, help="""Set y-direction velocity of uv_2d as zero""").tag(config=True)
    sponge_layer_length = List(default_value=[0., 0.], help="Length of sponge layer absorbing relected wave").tag(config=True)
    sponge_layer_start = List(default_value=[0., 0.], help="Start point of sponge layer").tag(config=True)
    # for landslide in the form of rigid, visco-plastic, sediment or granular
    landslide = Bool(False, help="Solve landslide motion").tag(config=True)
    slide_is_rigid = Bool(False, help="Rigid slide motion").tag(config=True)
    slide_is_viscous_fluid = Bool(False, help="Treat slide as a viscous fluid").tag(config=True)
    slide_viscosity = NonNegativeFloat(0.01, help="Horizontal landslide viscosity").tag(config=True)
    t_landslide = PositiveFloat(1000., help="Slide motion time").tag(config=True)
    rho_1 = NonNegativeFloat(1.0, help="Density of lighter phase fluid. Unit is kg m-3").tag(config=True)
    rho_2 = NonNegativeFloat(1000., help="Density of heavier phase fluid. Unit is kg m-3").tag(config=True)
    nu_1 = NonNegativeFloat(1.E-6, help="Viscosity of lighter phase fluid. Unit is m2 s-1").tag(config=True)
    nu_2 = NonNegativeFloat(1.E-3, help="Viscosity of heavier phase fluid. Unit is m2 s-1").tag(config=True)
    # for granular flow
    flow_is_granular = Bool(False, help="granular slide flow").tag(config=True)
    no_wave_flow = Bool(False, help="Do not use wave flow solver").tag(config=True)
    rho_fluid = NonNegativeFloat(1000., help="Density of water").tag(config=True)
    rho_slide = NonNegativeFloat(2650., help="Density of slide").tag(config=True)
    phi_i = NonNegativeFloat(0., help="Internal friction angle of the granular solid").tag(config=True)
    phi_b = NonNegativeFloat(0., help="Bed friction angle of grains").tag(config=True)
    lamda = Float(1.0, help="Parameter to be calibrated using laboratory measurements in granular flow").tag(config=True)
    kap = FiredrakeScalarExpression(None, allow_none=True, help="Earth pressure coefficient").tag(config=True)
    bed_slope = FiredrakeVectorExpression(Constant((0., 0., 1.0)), allow_none=True, help="Bed slope for granular flow solver").tag(config=True)
    n_dt = NonNegativeInteger(1, help="Number of granular time step in a wave flow time step").tag(config=True)
    # for sediment transport
    solve_sediment = Bool(False, help="Solve sediment transport").tag(config=True)
    settling_velocity = FiredrakeConstantTraitlet(Constant(0.), help="Settling velocity of sediments").tag(config=True)
    sigma_h = FiredrakeConstantTraitlet(Constant(1.0), help="Horizontal Schmidt numbers, taken as 0.5 ~ 1.0").tag(config=True)
    sigma_v = FiredrakeConstantTraitlet(Constant(1.0), help="Vertical Schmidt numbers, taken as 0.5 ~ 1.0").tag(config=True)
    sediment_source_3d = FiredrakeScalarExpression(None, allow_none=True, help="Source term in sediment equation").tag(config=True)
    # for solver in conservative form
    use_hllc_flux = Bool(False, help="Use hllc flux in conservative form; if False, roe average flux").tag(config=True)
    use_limiter_for_elevation = Bool(False, help="Apply P1DG limiter for 2D elevation field").tag(config=True)
    use_limiter_for_multi_layer = Bool(False, help="Apply P1DG limiter for 2D layered field").tag(config=True)
    use_limiter_for_granular = Bool(False, help="Apply P1DG limiter for 2D granular flow").tag(config=True)
    solve_conservative_momentum = Bool(True, help="Solve momentum equations in conservative form").tag(config=True)
    # for sigma coordinate
    use_vert_dg0 = Bool(False, help="Use P0 DG approximation in the vertical").tag(config=True)

class SedimentModelOptions(FrozenHasTraits):
    solve_exner = Bool(False, help='Solve exner equation for bed morphology').tag(config=True)
    solve_suspended_sediment = Bool(False, help='Solve suspended sediment transport equation').tag(config=True)
    use_sediment_conservative_form = Bool(False, help='Solve 2D sediment transport in the conservative form').tag(config=True)
    use_bedload = Bool(False, help='Use bedload transport in sediment model').tag(config=True)
    use_angle_correction = Bool(True, help='Switch to use slope effect angle correction').tag(config=True)
    use_slope_mag_correction = Bool(True, help='Switch to use slope effect magnitude correction').tag(config=True)
    use_secondary_current = Bool(False, help='Switch to use secondary current for helical flow effect').tag(config=True)
    average_sediment_size = NonNegativeFloat(allow_none=False, help='Average sediment size').tag(config=True)
    bed_reference_height = NonNegativeFloat(allow_none=False, help='Bottom bed reference height').tag(config=True)
    use_advective_velocity_correction = Bool(True, help="""
        Switch to apply correction to advective velocity used in sediment equation

        Accounts for mismatch between depth-averaged product of velocity with sediment
        and product of depth-averaged velocity with depth-averaged sediment
        """).tag(config=True)
    porosity = FiredrakeCoefficient(
        Constant(0.4), help="Bed porosity for exner equation").tag(config=True)
    morphological_acceleration_factor = FiredrakeConstantTraitlet(
        Constant(1), help="""Rate at which timestep in exner equation is accelerated compared to timestep for model

        timestep in exner = morphological_acceleration_factor * timestep
        """).tag(config=True)
    morphological_viscosity = FiredrakeScalarExpression(
        None, allow_none=True, help="""Viscosity used to derive morphology terms.

        Usually equal to horizontal viscosity but can be set to have a different value""").tag(config=True)
    sediment_density = FiredrakeConstantTraitlet(
        Constant(2650), help='Density of sediment').tag(config=True)
    secondary_current_parameter = FiredrakeConstantTraitlet(
        Constant(0.75), help='Parameter controlling secondary current').tag(config=True)
    slope_effect_parameter = FiredrakeConstantTraitlet(
        Constant(1.3), help='Parameter controlling magnitude of slope effect').tag(config=True)
    slope_effect_angle_parameter = FiredrakeConstantTraitlet(
        Constant(2/3), help='Parameter controlling angle of slope effect').tag(config=True)
    check_sediment_conservation = Bool(
        False, help="""
        Compute total sediment mass at every export

        Prints deviation from the initial mass to stdout.
        """).tag(config=True)
    check_sediment_overshoot = Bool(
        False, help="""
        Compute sediment overshoots at every export

        Prints overshoot values that exceed the initial range to stdout.
        """).tag(config=True)
    sediment_model_class = Type(SedimentModel, help="""Class used to define the sediment model

    This option can be used to provide a user-defined sediment model class that should
    be a subclass of SedimentModel. For example:

    .. code-block:: python

        class UserSedimentModel(SedimentModel):
           def __init__(options, mesh2d, uv, elev, depth, extra_term):
              super().__init__(options, mesh2d, uv, elev, depth)
              self.extra_term = extra_term

           def get_bedloadterm(self, bathymetry):
              return super().get_bedloadterm(bathymetry) + self.term
    """)


class SedimentModelOptions(FrozenHasTraits):
    solve_exner = Bool(False, help='Solve exner equation for bed morphology').tag(config=True)
    solve_suspended_sediment = Bool(False, help='Solve suspended sediment transport equation').tag(config=True)
    use_sediment_conservative_form = Bool(False, help='Solve 2D sediment transport in the conservative form').tag(config=True)
    use_bedload = Bool(False, help='Use bedload transport in sediment model').tag(config=True)
    use_angle_correction = Bool(True, help='Switch to use slope effect angle correction').tag(config=True)
    use_slope_mag_correction = Bool(True, help='Switch to use slope effect magnitude correction').tag(config=True)
    use_secondary_current = Bool(False, help='Switch to use secondary current for helical flow effect').tag(config=True)
    average_sediment_size = NonNegativeFloat(allow_none=False, help='Average sediment size').tag(config=True)
    bed_reference_height = NonNegativeFloat(allow_none=False, help='Bottom bed reference height').tag(config=True)
    use_advective_velocity_correction = Bool(True, help="""
        Switch to apply correction to advective velocity used in sediment equation

        Accounts for mismatch between depth-averaged product of velocity with sediment
        and product of depth-averaged velocity with depth-averaged sediment
        """).tag(config=True)
    porosity = FiredrakeCoefficient(
        Constant(0.4), help="Bed porosity for exner equation").tag(config=True)
    morphological_acceleration_factor = FiredrakeConstantTraitlet(
        Constant(1), help="""Rate at which timestep in exner equation is accelerated compared to timestep for model

        timestep in exner = morphological_acceleration_factor * timestep
        """).tag(config=True)
    morphological_viscosity = FiredrakeScalarExpression(
        None, allow_none=True, help="""Viscosity used to derive morphology terms.

        Usually equal to horizontal viscosity but can be set to have a different value""").tag(config=True)
    sediment_density = FiredrakeConstantTraitlet(
        Constant(2650), help='Density of sediment').tag(config=True)
    secondary_current_parameter = FiredrakeConstantTraitlet(
        Constant(0.75), help='Parameter controlling secondary current').tag(config=True)
    slope_effect_parameter = FiredrakeConstantTraitlet(
        Constant(1.3), help='Parameter controlling magnitude of slope effect').tag(config=True)
    slope_effect_angle_parameter = FiredrakeConstantTraitlet(
        Constant(2/3), help='Parameter controlling angle of slope effect').tag(config=True)
    check_sediment_conservation = Bool(
        False, help="""
        Compute total sediment mass at every export

        Prints deviation from the initial mass to stdout.
        """).tag(config=True)
    check_sediment_overshoot = Bool(
        False, help="""
        Compute sediment overshoots at every export

        Prints overshoot values that exceed the initial range to stdout.
        """).tag(config=True)
    sediment_model_class = Type(SedimentModel, help="""Class used to define the sediment model

    This option can be used to provide a user-defined sediment model class that should
    be a subclass of SedimentModel. For example:

    .. code-block:: python

        class UserSedimentModel(SedimentModel):
           def __init__(options, mesh2d, uv, elev, depth, extra_term):
              super().__init__(options, mesh2d, uv, elev, depth)
              self.extra_term = extra_term

           def get_bedloadterm(self, bathymetry):
              return super().get_bedloadterm(bathymetry) + self.term
    """)


# NOTE all parameters are now case sensitive
# TODO rename time stepper types? Allow capitals and spaces?
@attach_paired_options("timestepper_type",
                       PairedEnum([('SSPRK33', ExplicitTimestepperOptions2d),
                                   ('ForwardEuler', ExplicitTimestepperOptions2d),
                                   ('BackwardEuler', SemiImplicitTimestepperOptions2d),
                                   ('CrankNicolson', CrankNicolsonTimestepperOptions2d),
                                   ('DIRK22', SemiImplicitTimestepperOptions2d),
                                   ('DIRK33', SemiImplicitTimestepperOptions2d),
                                   ('SteadyState', SteadyStateTimestepperOptions2d),
                                   ('PressureProjectionPicard', PressureProjectionTimestepperOptions2d),
                                   ('SSPIMEX', SemiImplicitTimestepperOptions2d),
                                   ],
                                  "timestepper_options",
                                  default_value='CrankNicolson',
                                  help='Name of the time integrator').tag(config=True),
                       Instance(TimeStepperOptions, args=()).tag(config=True))
class ModelOptions2d(CommonModelOptions):
    """Options for 2D depth-averaged shallow water model"""
    name = 'Depth-averaged 2D model'
    sediment_model_options = Instance(SedimentModelOptions, args=()).tag(config=True)
    solve_tracer = Bool(False, help='Solve tracer transport').tag(config=True)
    use_tracer_conservative_form = Bool(False, help='Solve 2D tracer transport in the conservative form').tag(config=True)
    use_wetting_and_drying = Bool(
        False, help=r"""bool: Turn on wetting and drying

        Uses the wetting and drying scheme from Karna et al (2011).
        If ``True``, one should also set :attr:`wetting_and_drying_alpha` to control the bathymetry displacement.
        """).tag(config=True)
    wetting_and_drying_alpha = FiredrakeScalarExpression(
        Constant(0.5), help=r"""
        Coefficient: Wetting and drying parameter :math:`\alpha`.

        Used in bathymetry displacement function that ensures positive water depths. Unit is meters.
        """).tag(config=True)
    tidal_turbine_farms = Dict(trait=TidalTurbineFarmOptions(),
                               default_value={}, help='Dictionary mapping subdomain ids to the options of the corresponding farm')
    check_tracer_conservation = Bool(
        False, help="""
        Compute total tracer mass at every export

        Prints deviation from the initial mass to stdout.
        """).tag(config=True)
    tracer_advective_velocity_factor = FiredrakeScalarExpression(
        Constant(1.0), help="""
        Custom factor multiplied to the velocity variable in tracer advection equation.

        Used to account for mismatch between depth-averaged product of velocity with tracer
        and product of depth-averaged velocity with depth-averaged tracer
        """).tag(config=True)
    check_tracer_overshoot = Bool(
        False, help="""
        Compute tracer overshoots at every export

        Prints overshoot values that exceed the initial range to stdout.
        """).tag(config=True)
    tracer_only = Bool(
        False, help="""Hold shallow water variables in initial state

        Advects tracer in the associated (constant) velocity field.
        """).tag(config=True)


@attach_paired_options("timestepper_type",
                       PairedEnum([('LeapFrog', ExplicitTimestepperOptions3d),
                                   ('SSPRK22', ExplicitTimestepperOptions3d),
                                   ],
                                  "timestepper_options",
                                  default_value='SSPRK22',
                                  help='Name of the time integrator').tag(config=True),
                       Instance(TimeStepperOptions, args=()).tag(config=True))
@attach_paired_options("turbulence_model_type",
                       PairedEnum([('gls', GLSModelOptions),
                                   ('pacanowski', PacanowskiPhilanderModelOptions)
                                   ],
                                  "turbulence_model_options",
                                  default_value='gls',
                                  help='Type of vertical turbulence model').tag(config=True),
                       Instance(TurbulenceModelOptions, args=()).tag(config=True))
@attach_paired_options("equation_of_state_type",
                       PairedEnum([('full', EquationOfStateOptions),
                                   ('linear', LinearEquationOfStateOptions)],
                                  "equation_of_state_options",
                                  default_value='full',
                                  help='Type of equation of state').tag(config=True),
                       Instance(EquationOfStateOptions, args=()).tag(config=True))
class ModelOptions3d(CommonModelOptions):
    """Options for 3D hydrostatic model"""
    name = '3D hydrostatic model'
    solve_salinity = Bool(True, help='Solve salinity transport').tag(config=True)
    solve_temperature = Bool(True, help='Solve temperature transport').tag(config=True)
    use_implicit_vertical_diffusion = Bool(True, help='Solve vertical diffusion and viscosity implicitly').tag(config=True)
    use_bottom_friction = Bool(True, help='Apply log layer bottom stress in the 3D model').tag(config=True)
    use_ale_moving_mesh = Bool(
        True, help="Use ALE formulation where 3D mesh tracks free surface").tag(config=True)
    use_baroclinic_formulation = Bool(
        False, help="Compute internal pressure gradient in momentum equation").tag(config=True)
    use_turbulence = Bool(
        False, help="Activate turbulence model in the 3D model").tag(config=True)
    use_turbulence_advection = Bool(
        False, help="Advect TKE and Psi in the GLS turbulence model").tag(config=True)
    use_smagorinsky_viscosity = Bool(
        False, help="Use Smagorinsky horisontal viscosity parametrization").tag(config=True)
    smagorinsky_coefficient = FiredrakeConstantTraitlet(
        Constant(0.1),
        help="""Smagorinsky viscosity coefficient :math:`C_S`

        See :class:`.SmagorinskyViscosity`.""").tag(config=True)

    use_limiter_for_velocity = Bool(
        True, help="Apply P1DG limiter for 3D horizontal velocity field").tag(config=True)
    check_volume_conservation_3d = Bool(
        False, help="""
        Compute volume of the 3D domain at every export

        Prints deviation from the initial volume to stdout.
        """).tag(config=True)
    check_salinity_conservation = Bool(
        False, help="""
        Compute total salinity mass at every export

        Prints deviation from the initial mass to stdout.
        """).tag(config=True)
    check_salinity_overshoot = Bool(
        False, help="""
        Compute salinity overshoots at every export

        Prints overshoot values that exceed the initial range to stdout.
        """).tag(config=True)
    check_temperature_conservation = Bool(
        False, help="""
        Compute total temperature mass at every export

        Prints deviation from the initial mass to stdout.
        """).tag(config=True)
    check_temperature_overshoot = Bool(
        False, help="""
        Compute temperature overshoots at every export

        Prints overshoot values that exceed the initial range to stdout.
        """).tag(config=True)
    timestep_2d = PositiveFloat(
        10.0, help="""
        Time step of the 2d mode

        This option is only used in the 3d solver, if 2d mode is solved
        explicitly.
        """).tag(config=True)
    vertical_velocity_scale = FiredrakeConstantTraitlet(
        Constant(1e-4), help="""
        Maximum vertical velocity magnitude

        Used to compute max stable advection time step.
        """).tag(config=True)
    use_quadratic_pressure = Bool(
        False, help="""
        Use P2DGxP2 space for baroclinic head.

        If element_family='dg-dg', P2DGxP1DG space is also used for the internal
        pressure gradient.

        This is useful to alleviate bathymetry-induced pressure gradient errors.
        If False, the baroclinic head is in the tracer space, and internal
        pressure gradient is in the velocity space.
        """).tag(config=True)
    use_quadratic_density = Bool(
        False, help="""
        Water density is projected to P2DGxP2 space.

        This reduces pressure gradient errors associated with nonlinear
        equation of state.
        If False, density is computed point-wise in the tracer space.
        """).tag(config=True)
    bottom_roughness = FiredrakeScalarExpression(
        None, allow_none=True, help="Bottom roughness length in meters.").tag(config=True)
    horizontal_diffusivity = FiredrakeScalarExpression(
        None, allow_none=True, help="Horizontal diffusivity for tracers").tag(config=True)
    vertical_diffusivity = FiredrakeScalarExpression(
        None, allow_none=True, help="Vertical diffusivity for tracers").tag(config=True)
    vertical_viscosity = FiredrakeScalarExpression(
        None, allow_none=True, help="Vertical viscosity").tag(config=True)
    momentum_source_3d = FiredrakeVectorExpression(
        None, allow_none=True, help="Source term for 3D momentum equation").tag(config=True)
    salinity_source_3d = FiredrakeScalarExpression(
        None, allow_none=True, help="Source term for salinity equation").tag(config=True)
    temperature_source_3d = FiredrakeScalarExpression(
        None, allow_none=True, help="Source term for temperature equation").tag(config=True)
    constant_temperature = FiredrakeConstantTraitlet(
        Constant(10.0), help="Constant temperature if temperature is not solved").tag(config=True)
    constant_salinity = FiredrakeConstantTraitlet(
        Constant(0.0), help="Constant salinity if salinity is not solved").tag(config=True)
    sipg_parameter_vertical = FiredrakeScalarExpression(
        Constant(10.0), help="Penalty parameter used for vertical viscosity terms.").tag(config=True)
    sipg_parameter_vertical_tracer = FiredrakeScalarExpression(
        Constant(10.0), help="Penalty parameter used for vertical diffusivity terms.").tag(config=True)
    sipg_parameter_turb = FiredrakeScalarExpression(
        Constant(1.5), help="Penalty parameter used for horizontal diffusivity terms of the turbulence model.").tag(config=True)
    sipg_parameter_vertical_turb = FiredrakeScalarExpression(
        Constant(1.0), help="Penalty parameter used for vertical diffusivity terms of the turbulence model.").tag(config=True)<|MERGE_RESOLUTION|>--- conflicted
+++ resolved
@@ -40,7 +40,6 @@
         'ksp_type': 'gmres',
         'pc_type': 'sor',
     }).tag(config=True)
-<<<<<<< HEAD
     # added for nh extensions, TODO find a clearer way
     solver_parameters_momentum = PETScSolverParameters({
         'snes_type': 'ksponly',
@@ -49,8 +48,6 @@
         'sub_ksp_type': 'preonly',
         'sub_pc_type': 'ilu',
     }).tag(config=True)
-=======
->>>>>>> 3654bdab
 
 
 class SteadyStateTimestepperOptions2d(TimeStepperOptions):
